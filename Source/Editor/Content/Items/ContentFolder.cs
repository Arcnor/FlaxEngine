--- conflicted
+++ resolved
@@ -140,12 +140,8 @@
         /// <inheritdoc />
         protected override void OnBuildTooltipText(StringBuilder sb)
         {
-<<<<<<< HEAD
-            TooltipText = Path;
-=======
             sb.Append("Type: ").Append(TypeDescription).AppendLine();
             sb.Append("Path: ").Append(Utilities.Utils.GetAssetNamePathWithExt(Path)).AppendLine();
->>>>>>> 0c2c643e
         }
 
         /// <inheritdoc />
