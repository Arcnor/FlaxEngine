--- conflicted
+++ resolved
@@ -64,20 +64,6 @@
             hook.Item = this;
         }
 
-<<<<<<< HEAD
-        /// <summary>
-        /// Called when building tooltip text.
-        /// </summary>
-        /// <param name="sb">The String Builder.</param>
-        protected virtual void OnBuildTooltipText(StringBuilder sb)
-        {
-            sb.Append("Type: ").Append(TypeName).AppendLine();
-            sb.Append("Size: ").Append(Utilities.Utils.FormatBytesCount((int)new FileInfo(Path).Length)).AppendLine();
-            sb.Append("Path: ").Append(Path).AppendLine();
-        }
-
-=======
->>>>>>> 0c2c643e
         /// <inheritdoc />
         public override ContentItemType ItemType => ContentItemType.Asset;
 
