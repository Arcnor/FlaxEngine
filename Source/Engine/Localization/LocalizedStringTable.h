// Copyright (c) 2012-2021 Wojciech Figat. All rights reserved.

#pragma once

#include "Engine/Content/JsonAsset.h"
#include "Engine/Core/Collections/Array.h"
#include "Engine/Core/Collections/Dictionary.h"
<<<<<<< HEAD
#include "Engine/Scripting/SoftObjectReference.h"
=======
#include "Engine/Content/AssetReference.h"
>>>>>>> 4be08887

/// <summary>
/// Contains localized strings table for a given culture.
/// </summary>
/// <seealso cref="JsonAssetBase" />
API_CLASS(NoSpawn) class FLAXENGINE_API LocalizedStringTable : public JsonAssetBase
{
DECLARE_ASSET_HEADER(LocalizedStringTable);
public:

    /// <summary>
    /// The locale of the localized string table (eg. pl-PL).
    /// </summary>
    API_FIELD() String Locale;

    /// <summary>
<<<<<<< HEAD
    /// The fallback language table to use for missing keys. Eg. table for 'en-GB' can point to 'en' as a fallback to prevent problem of missing localized strings.
    /// </summary>
    API_FIELD() SoftObjectReference<LocalizedStringTable> FallbackTable;
=======
    /// The fallback table used if we couldnt find the key here
    /// </summary>
    API_FIELD() AssetReference<LocalizedStringTable> FallbackTable;
>>>>>>> 4be08887

    /// <summary>
    /// The string table. Maps the message id into the localized text. For plural messages the list contains separate items for value numbers.
    /// </summary>
    API_FIELD() Dictionary<String, Array<String>> Entries;

public:

    /// <summary>
    /// Adds the localized string to the table.
    /// </summary>
    /// <param name="id">The message id. Used for lookups.</param>
    /// <param name="value">The localized text.</param>
    API_FUNCTION() void AddString(const StringView& id, const StringView& value);

    /// <summary>
    /// Adds the localized plural string to the table.
    /// </summary>
    /// <param name="id">The message id. Used for lookups.</param>
    /// <param name="value">The localized text.</param>
    /// <param name="n">The plural value (0, 1, 2..).</param>
    API_FUNCTION() void AddPluralString(const StringView& id, const StringView& value, int32 n);



    /// <summary>
    /// Gets the localized string for the current language by using string id lookup.
    /// </summary>
    /// <param name="id">The message identifier.</param>
    /// <param name="fallback">The optional fallback string value to use if localized string is missing.</param>
    /// <returns>The localized text.</returns>
    API_FUNCTION() String GetString(const String& id);

    /// <summary>
    /// Gets the localized plural string for the current language by using string id lookup.
    /// </summary>
    /// <param name="id">The message identifier.</param>
    /// <param name="n">The value count for plural message selection.</param>
    /// <param name="fallback">The optional fallback string value to use if localized string is missing.</param>
    /// <returns>The localized text.</returns>
    API_FUNCTION() String GetPluralString(const String& id, int32 n);


#if USE_EDITOR

    /// <summary>
    /// Saves this asset to the file. Supported only in Editor.
    /// </summary>
    /// <param name="path">The custom asset path to use for the saving. Use empty value to save this asset to its own storage location. Can be used to duplicate asset. Must be specified when saving virtual asset.</param>
    /// <returns>True if cannot save data, otherwise false.</returns>
    API_FUNCTION() bool Save(const StringView& path = StringView::Empty);

#endif

protected:
    // [JsonAssetBase]
    LoadResult loadAsset() override;
    void unload(bool isReloading) override;
};<|MERGE_RESOLUTION|>--- conflicted
+++ resolved
@@ -5,11 +5,7 @@
 #include "Engine/Content/JsonAsset.h"
 #include "Engine/Core/Collections/Array.h"
 #include "Engine/Core/Collections/Dictionary.h"
-<<<<<<< HEAD
 #include "Engine/Scripting/SoftObjectReference.h"
-=======
-#include "Engine/Content/AssetReference.h"
->>>>>>> 4be08887
 
 /// <summary>
 /// Contains localized strings table for a given culture.
@@ -17,24 +13,17 @@
 /// <seealso cref="JsonAssetBase" />
 API_CLASS(NoSpawn) class FLAXENGINE_API LocalizedStringTable : public JsonAssetBase
 {
-DECLARE_ASSET_HEADER(LocalizedStringTable);
+    DECLARE_ASSET_HEADER(LocalizedStringTable);
 public:
-
     /// <summary>
     /// The locale of the localized string table (eg. pl-PL).
     /// </summary>
     API_FIELD() String Locale;
 
     /// <summary>
-<<<<<<< HEAD
     /// The fallback language table to use for missing keys. Eg. table for 'en-GB' can point to 'en' as a fallback to prevent problem of missing localized strings.
     /// </summary>
     API_FIELD() SoftObjectReference<LocalizedStringTable> FallbackTable;
-=======
-    /// The fallback table used if we couldnt find the key here
-    /// </summary>
-    API_FIELD() AssetReference<LocalizedStringTable> FallbackTable;
->>>>>>> 4be08887
 
     /// <summary>
     /// The string table. Maps the message id into the localized text. For plural messages the list contains separate items for value numbers.
@@ -42,7 +31,6 @@
     API_FIELD() Dictionary<String, Array<String>> Entries;
 
 public:
-
     /// <summary>
     /// Adds the localized string to the table.
     /// </summary>
@@ -58,25 +46,20 @@
     /// <param name="n">The plural value (0, 1, 2..).</param>
     API_FUNCTION() void AddPluralString(const StringView& id, const StringView& value, int32 n);
 
-
+    /// <summary>
+    /// Gets the localized string by using string id lookup. Uses fallback table if text is not included in this table.
+    /// </summary>
+    /// <param name="id">The message identifier.</param>
+    /// <returns>The localized text.</returns>
+    API_FUNCTION() String GetString(const String& id) const;
 
     /// <summary>
-    /// Gets the localized string for the current language by using string id lookup.
-    /// </summary>
-    /// <param name="id">The message identifier.</param>
-    /// <param name="fallback">The optional fallback string value to use if localized string is missing.</param>
-    /// <returns>The localized text.</returns>
-    API_FUNCTION() String GetString(const String& id);
-
-    /// <summary>
-    /// Gets the localized plural string for the current language by using string id lookup.
+    /// Gets the localized plural string by using string id lookup. Uses fallback table if text is not included in this table.
     /// </summary>
     /// <param name="id">The message identifier.</param>
     /// <param name="n">The value count for plural message selection.</param>
-    /// <param name="fallback">The optional fallback string value to use if localized string is missing.</param>
     /// <returns>The localized text.</returns>
-    API_FUNCTION() String GetPluralString(const String& id, int32 n);
-
+    API_FUNCTION() String GetPluralString(const String& id, int32 n) const;
 
 #if USE_EDITOR
 
