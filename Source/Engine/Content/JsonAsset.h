--- conflicted
+++ resolved
@@ -74,12 +74,8 @@
 /// <summary>
 /// Generic type of Json-format asset. It provides the managed representation of this resource data so it can be accessed via C# API.
 /// </summary>
-<<<<<<< HEAD
-API_CLASS(NoSpawn) class JsonAsset : public JsonAssetBase
-=======
 /// <seealso cref="JsonAssetBase" />
 API_CLASS(NoSpawn) class FLAXENGINE_API JsonAsset : public JsonAssetBase
->>>>>>> 2357b60d
 {
 DECLARE_ASSET_HEADER(JsonAsset);
 private:
