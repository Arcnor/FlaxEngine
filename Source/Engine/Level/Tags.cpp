--- conflicted
+++ resolved
@@ -55,7 +55,6 @@
     return tag;
 }
 
-<<<<<<< HEAD
 Array<Tag> Tags::GetSubTags(Tag parentTag)
 {
     Array<Tag> subTags;
@@ -74,10 +73,7 @@
     return subTags;
 }
 
-bool Tags::HasTag(const Array<Tag>& list, const Tag& tag)
-=======
 bool Tags::HasTag(const Array<Tag>& list, const Tag tag)
->>>>>>> 10bab59a
 {
     if (tag.Index == 0)
         return false;
