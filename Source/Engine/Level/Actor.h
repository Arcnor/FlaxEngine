// Copyright (c) 2012-2023 Wojciech Figat. All rights reserved.

#pragma once

#include "SceneObject.h"
#include "Tags.h"
#include "Engine/Core/Types/Span.h"
#include "Engine/Core/Math/Transform.h"
#include "Engine/Core/Math/BoundingBox.h"
#include "Engine/Core/Math/BoundingSphere.h"
#include "Engine/Scripting/ScriptingObject.h"
#include "Types.h"

struct RenderView;
struct RenderContext;
struct RenderContextBatch;
class GPUContext;
class MemoryWriteStream;
class PhysicsScene;
class SceneRendering;
class SceneRenderTask;

/// <summary>
/// Base class for all actor objects on the scene.
/// </summary>
API_CLASS(Abstract) class FLAXENGINE_API Actor : public SceneObject
{
    DECLARE_SCENE_OBJECT(Actor);
    friend Level;
    friend PrefabManager;
    friend Scene;
    friend SceneRendering;
    friend Prefab;
    friend PrefabInstanceData;
protected:
    int16 _isActive : 1;
    int16 _isActiveInHierarchy : 1;
    int16 _isPrefabRoot : 1;
    int16 _isEnabled : 1;
    int16 _drawNoCulling : 1;
    int16 _drawCategory : 4;
    byte _layer;
    StaticFlags _staticFlags;
    Transform _localTransform;
    Transform _transform;
    BoundingSphere _sphere;
    BoundingBox _box;
    String _name;
    Scene* _scene;
    PhysicsScene* _physicsScene;

private:
    // Disable copying
    Actor(Actor const&) = delete;
    Actor& operator=(Actor const&) = delete;

public:
    /// <summary>
    /// List with all child actors attached to the actor (readonly). All items are valid (not null).
    /// </summary>
    API_FIELD(ReadOnly)
    Array<Actor*> Children;

    /// <summary>
    /// List with all scripts attached to the actor (readonly). All items are valid (not null).
    /// </summary>
    API_FIELD(ReadOnly, Attributes="HideInEditor, NoAnimate, EditorOrder(-5), EditorDisplay(\"Scripts\", EditorDisplayAttribute.InlineStyle), Collection(ReadOnly = true, NotNullItems = true, CanReorderItems = false)")
    Array<Script*> Scripts;

    /// <summary>
    /// The hide flags.
    /// </summary>
    API_FIELD(Attributes="HideInEditor, NoSerialize")
    HideFlags HideFlags;

    /// <summary>
    /// Actor tags collection.
    /// </summary>
    API_FIELD(Attributes="NoAnimate, EditorDisplay(\"General\"), EditorOrder(-68)") Array<Tag> Tags;

public:
    /// <summary>
    /// Gets the object layer (index). Can be used for selective rendering or ignoring raycasts.
    /// </summary>
    API_PROPERTY(Attributes="NoAnimate, EditorDisplay(\"General\"), EditorOrder(-69), CustomEditorAlias(\"FlaxEditor.CustomEditors.Editors.ActorLayerEditor\")")
    FORCE_INLINE int32 GetLayer() const
    {
        return _layer;
    }

    /// <summary>
    /// Gets the layer mask (with single bit set).
    /// </summary>
    FORCE_INLINE int32 GetLayerMask() const
    {
        return 1 << static_cast<int32>(_layer);
    }

    /// <summary>
    /// Sets the layer.
    /// </summary>
    /// <param name="layerIndex">The index of the layer.</param>
    API_PROPERTY() void SetLayer(int32 layerIndex);

    /// <summary>
    /// Sets the layer recursively for all underlying children.
    /// </summary>
    /// <param name="layerIndex">The index of the layer.</param>
    API_FUNCTION() void SetLayerRecursive(int32 layerIndex);

    /// <summary>
    /// Gets the name of the layer.
    /// </summary>
    API_PROPERTY(Attributes="HideInEditor, NoSerialize, NoAnimate")
    const String& GetLayerName() const;

    /// <summary>
    /// Sets the name of the layer.
    /// </summary>
    API_PROPERTY() void SetLayerName(const StringView& value);

    /// <summary>
    /// Sets the name of the layer recursively for actor and for all underlying child actors.
    /// </summary>
    API_FUNCTION() void SetLayerNameRecursive(const StringView& value);

    /// <summary>
    /// Determines whether this actor has any tag assigned.
    /// </summary>
    API_FUNCTION() bool HasTag() const;

    /// <summary>
    /// Determines whether this actor has given tag assigned (exact match).
    /// </summary>
    /// <param name="tag">The tag to check.</param>
    API_FUNCTION() bool HasTag(const Tag& tag) const;

    /// <summary>
    /// Determines whether this actor has given tag assigned (exact match).
    /// </summary>
    /// <param name="tag">The tag to check.</param>
    API_FUNCTION() bool HasTag(const StringView& tag) const;

    /// <summary>
    /// Adds a tag to the actor
    /// </summary>
    /// <param name="tag">The tag to add.</param>
    API_FUNCTION() void AddTag(const Tag& tag);

    /// <summary>
<<<<<<< HEAD
    /// Adds a tag to the actor and for all underlying child actors.
    /// </summary>
    /// <param name="tag">The tag to add.</param>
    API_FUNCTION() void AddTagRecursive(const Tag& tag);
=======
    /// Removes a tag to the actor
    /// </summary>
    /// <param name="tag">The tag to remove.</param>
    API_FUNCTION() void RemoveTag(const Tag& tag);
>>>>>>> 328bfa83

    /// <summary>
    /// Gets the name of the tag.
    /// [Deprecated in v1.5]
    /// </summary>
    API_PROPERTY(Attributes="HideInEditor, NoSerialize, NoAnimate")
    DEPRECATED const String& GetTag() const;

    /// <summary>
    /// Sets the name of the tag.
    /// [Deprecated in v1.5]
    /// </summary>
    API_PROPERTY() DEPRECATED void SetTag(const StringView& value);

    /// <summary>
    /// Gets the actor name.
    /// </summary>
    API_PROPERTY(Attributes="NoAnimate, EditorDisplay(\"General\"), EditorOrder(-100)")
    FORCE_INLINE const String& GetName() const
    {
        return _name;
    }

    /// <summary>
    /// Sets the actor name.
    /// </summary>
    /// <param name="value">The value to set.</param>
    API_PROPERTY() void SetName(const StringView& value);

public:
    /// <summary>
    /// Gets the scene object which contains this actor.
    /// </summary>
    API_PROPERTY(Attributes="HideInEditor, NoSerialize")
    FORCE_INLINE Scene* GetScene() const
    {
        return _scene;
    }

    /// <summary>
    /// Sets a actor parent.
    /// </summary>
    /// <param name="value">New parent</param>
    /// <param name="worldPositionsStays">Should actor world positions remain the same after parent change?</param>
    /// <param name="canBreakPrefabLink">True if can break prefab link on changing the parent.</param>
    API_FUNCTION() void SetParent(Actor* value, bool worldPositionsStays, bool canBreakPrefabLink);

    /// <summary>
    /// Gets amount of child actors.
    /// </summary>
    API_PROPERTY(Attributes="HideInEditor, NoSerialize")
    FORCE_INLINE int32 GetChildrenCount() const
    {
        return Children.Count();
    }

    /// <summary>
    /// Gets the child actor at the given index.
    /// </summary>
    /// <param name="index">The child actor index.</param>
    /// <returns>The child actor (always valid).</returns>
    API_FUNCTION() Actor* GetChild(int32 index) const;

    /// <summary>
    /// Gets the child actor with the given name.
    /// </summary>
    /// <param name="name">The child actor name.</param>
    /// <returns>The child actor or null.</returns>
    API_FUNCTION() Actor* GetChild(const StringView& name) const;

    /// <summary>
    /// Gets the child actor of the given type.
    /// </summary>
    /// <param name="type">Type of the actor to search for. Includes any actors derived from the type.</param>
    /// <returns>The child actor or null.</returns>
    API_FUNCTION() Actor* GetChild(API_PARAM(Attributes="TypeReference(typeof(Actor))") const MClass* type) const;

    /// <summary>
    /// Gets the child actor of the given type.
    /// </summary>
    /// <returns>The child actor or null.</returns>
    template<typename T>
    FORCE_INLINE T* GetChild() const
    {
        return (T*)GetChild(T::GetStaticClass());
    }

    /// <summary>
    /// Finds the child actor of the given type or creates a new one.
    /// </summary>
    /// <returns>The child actor.</returns>
    template<typename T>
    T* GetOrAddChild()
    {
        T* result = (T*)GetChild(T::GetStaticClass());
        if (!result)
        {
            result = New<T>();
            result->SetParent(this, false, false);
        }
        return result;
    }

    /// <summary>
    /// Gets the child actors of the given type.
    /// </summary>
    /// <param name="type">Type of the actor to search for. Includes any actors derived from the type.</param>
    /// <returns>The child actors.</returns>
    API_FUNCTION() Array<Actor*> GetChildren(API_PARAM(Attributes="TypeReference(typeof(Actor))") const MClass* type) const;

    /// <summary>
    /// Gets the child actors of the given type.
    /// </summary>
    /// <returns>The child actors.</returns>
    template<typename T>
    Array<T*> GetChildren() const
    {
        const MClass* type = T::GetStaticClass();
        Array<T*> result;
        for (Actor* child : Children)
            if (IsSubClassOf(child, type))
                result.Add((T*)child);
        return result;
    }

    /// <summary>
    /// Destroys the children. Calls Object.Destroy on every child actor and unlinks them for this actor.
    /// </summary>
    /// <param name="timeLeft">The time left to destroy object (in seconds).</param>
    API_FUNCTION(Attributes="NoAnimate") void DestroyChildren(float timeLeft = 0.0f);

public:
    /// <summary>
    /// Gets amount of scripts.
    /// </summary>
    API_PROPERTY(Attributes="HideInEditor, NoSerialize")
    FORCE_INLINE int32 GetScriptsCount() const
    {
        return Scripts.Count();
    }

    /// <summary>
    /// Gets the script at the given index.
    /// </summary>
    /// <param name="index">The script index.</param>
    /// <returns>The script (always valid).</returns>
    API_FUNCTION() Script* GetScript(int32 index) const;

    /// <summary>
    /// Gets the script of the given type from this actor.
    /// </summary>
    /// <param name="type">Type of the script to search for. Includes any scripts derived from the type.</param>
    /// <returns>The script or null.</returns>
    API_FUNCTION() Script* GetScript(API_PARAM(Attributes="TypeReference(typeof(Script))") const MClass* type) const;

    /// <summary>
    /// Gets the script of the given type from this actor.
    /// </summary>
    /// <returns>The script or null.</returns>
    template<typename T>
    FORCE_INLINE T* GetScript() const
    {
        return (T*)GetScript(T::GetStaticClass());
    }

    /// <summary>
    /// Gets the scripts of the given type from this actor.
    /// </summary>
    /// <param name="type">Type of the script to search for. Includes any scripts derived from the type.</param>
    /// <returns>The scripts.</returns>
    API_FUNCTION() Array<Script*> GetScripts(API_PARAM(Attributes="TypeReference(typeof(Script))") const MClass* type) const;

    /// <summary>
    /// Gets the scripts of the given type from this actor.
    /// </summary>
    /// <returns>The scripts.</returns>
    template<typename T>
    Array<T*> GetScripts() const
    {
        const MClass* type = T::GetStaticClass();
        Array<T*> result;
        for (Script* script : Scripts)
            if (IsSubClassOf(script, type))
                result.Add((T*)script);
        return result;
    }

    /// <summary>
    /// Creates a new script of a specific type and adds it to the actor.
    /// </summary>
    /// <returns>The created script instance, null otherwise.</returns>
    template<typename T>
    T* AddScript()
    {
        auto script = New<T>();
        script->SetParent(this);
        return script;
    }

public:
    /// <summary>
    /// Gets value indicating if actor is active in the scene.
    /// </summary>
    API_PROPERTY(Attributes="EditorDisplay(\"General\"), DefaultValue(true), EditorOrder(-70)")
    FORCE_INLINE bool GetIsActive() const
    {
        return _isActive != 0;
    }

    /// <summary>
    /// Sets value indicating if actor is active in the scene.
    /// </summary>
    /// <param name="value">The value to set.</param>
    API_PROPERTY() virtual void SetIsActive(bool value);

    /// <summary>
    /// Gets value indicating if actor is active in the scene graph. It must be active as well as that of all it's parents.
    /// </summary>
    API_PROPERTY(Attributes="HideInEditor, NoSerialize")
    FORCE_INLINE bool IsActiveInHierarchy() const
    {
        return _isActiveInHierarchy != 0;
    }

    /// <summary>
    /// Returns true if object is fully static on the scene, otherwise false.
    /// </summary>
    FORCE_INLINE bool IsStatic() const
    {
        return _staticFlags == StaticFlags::FullyStatic;
    }

    /// <summary>
    /// Returns true if object has static transform.
    /// </summary>
    FORCE_INLINE bool IsTransformStatic() const
    {
        return (_staticFlags & StaticFlags::Transform) != StaticFlags::None;
    }

    /// <summary>
    /// Gets the actor static flags.
    /// </summary>
    API_PROPERTY(Attributes="NoAnimate, EditorDisplay(\"General\"), EditorOrder(-80), CustomEditorAlias(\"FlaxEditor.CustomEditors.Editors.ActorStaticFlagsEditor\")")
    FORCE_INLINE StaticFlags GetStaticFlags() const
    {
        return _staticFlags;
    }

    /// <summary>
    /// Sets the actor static flags.
    /// </summary>
    /// <param name="value">The value to set.</param>
    API_PROPERTY() virtual void SetStaticFlags(StaticFlags value);

    /// <summary>
    /// Returns true if object has given flag(s) set.
    /// </summary>
    FORCE_INLINE bool HasStaticFlag(StaticFlags flag) const
    {
        return EnumHasAllFlags(_staticFlags, flag);
    }

    /// <summary>
    /// Adds the actor static flags.
    /// </summary>
    /// <param name="flags">The flags to add.</param>
    FORCE_INLINE void AddStaticFlags(StaticFlags flags)
    {
        SetStaticFlags(_staticFlags | flags);
    }

    /// <summary>
    /// Removes the actor static flags.
    /// </summary>
    /// <param name="flags">The flags to remove.</param>
    FORCE_INLINE void RemoveStaticFlags(StaticFlags flags)
    {
        SetStaticFlags(_staticFlags & ~flags);
    }

    /// <summary>
    /// Sets a single static flag to the desire value.
    /// </summary>
    /// <param name="flag">The flag to change.</param>
    /// <param name="value">The target value of the flag.</param>
    FORCE_INLINE void SetStaticFlag(StaticFlags flag, bool value)
    {
        SetStaticFlags((_staticFlags & ~flag) | (value ? flag : StaticFlags::None));
    }

public:
    /// <summary>
    /// Gets the actor's world transformation.
    /// </summary>
    API_PROPERTY(Attributes="HideInEditor, NoSerialize")
    FORCE_INLINE const Transform& GetTransform() const
    {
        return _transform;
    }

    /// <summary>
    /// Sets the actor's world transformation.
    /// </summary>
    /// <param name="value">The value to set.</param>
    API_PROPERTY() void SetTransform(const Transform& value);

    /// <summary>
    /// Gets the actor's world transform position.
    /// </summary>
    API_PROPERTY(Attributes="HideInEditor, NoSerialize")
    FORCE_INLINE Vector3 GetPosition() const
    {
        return _transform.Translation;
    }

    /// <summary>
    /// Sets the actor's world transform position.
    /// </summary>
    /// <param name="value">The value to set.</param>
    API_PROPERTY() void SetPosition(const Vector3& value);

    /// <summary>
    /// Gets actor orientation in 3D space
    /// </summary>
    API_PROPERTY(Attributes="HideInEditor, NoSerialize")
    FORCE_INLINE Quaternion GetOrientation() const
    {
        return _transform.Orientation;
    }

    /// <summary>
    /// Sets actor orientation in 3D space.
    /// </summary>
    /// <param name="value">The value to set.</param>
    API_PROPERTY() void SetOrientation(const Quaternion& value);

    /// <summary>
    /// Gets actor scale in 3D space.
    /// </summary>
    API_PROPERTY(Attributes="HideInEditor, NoSerialize")
    FORCE_INLINE Float3 GetScale() const
    {
        return _transform.Scale;
    }

    /// <summary>
    /// Sets actor scale in 3D space
    /// </summary>
    /// <param name="value">The value to set.</param>
    API_PROPERTY() void SetScale(const Float3& value);

    /// <summary>
    /// Gets actor rotation matrix.
    /// </summary>
    API_PROPERTY(Attributes="HideInEditor, NoSerialize")
    Matrix GetRotation() const;

    /// <summary>
    /// Sets actor rotation matrix.
    /// </summary>
    /// <param name="value">The value to set.</param>
    API_PROPERTY() void SetRotation(const Matrix& value);

public:
    /// <summary>
    /// Gets the random per-instance value (normalized to range 0-1).
    /// </summary>
    API_PROPERTY() FORCE_INLINE float GetPerInstanceRandom() const
    {
        return _id.C * (1.0f / (float)MAX_uint32);
    }

    /// <summary>
    /// Gets actor direction vector (forward vector).
    /// </summary>
    /// <returns>The result value.</returns>
    API_PROPERTY(Attributes="HideInEditor, NoSerialize")
    FORCE_INLINE Float3 GetDirection() const
    {
        return Float3::Transform(Float3::Forward, GetOrientation());
    }

    /// <summary>
    /// Sets actor direction vector (forward)
    /// </summary>
    /// <param name="value">The value to set.</param>
    API_PROPERTY() void SetDirection(const Float3& value);

public:
    /// <summary>
    /// Resets the actor local transform.
    /// </summary>
    void ResetLocalTransform();

    /// <summary>
    /// Gets local transform of the actor in parent actor space.
    /// </summary>
    API_PROPERTY(Attributes="HideInEditor, NoAnimate")
    FORCE_INLINE Transform GetLocalTransform() const
    {
        return _localTransform;
    }

    /// <summary>
    /// Sets local transform of the actor in parent actor space.
    /// </summary>
    /// <param name="value">The value to set.</param>
    API_PROPERTY() void SetLocalTransform(const Transform& value);

    /// <summary>
    /// Gets local position of the actor in parent actor space.
    /// </summary>
    API_PROPERTY(Attributes="EditorDisplay(\"Transform\", \"Position\"), DefaultValue(typeof(Vector3), \"0,0,0\"), EditorOrder(-30), NoSerialize, CustomEditorAlias(\"FlaxEditor.CustomEditors.Editors.ActorTransformEditor+PositionEditor\")")
    FORCE_INLINE Vector3 GetLocalPosition() const
    {
        return _localTransform.Translation;
    }

    /// <summary>
    /// Sets local position of the actor in parent actor space.
    /// </summary>
    /// <param name="value">The value to set.</param>
    API_PROPERTY() void SetLocalPosition(const Vector3& value);

    /// <summary>
    /// Gets local rotation of the actor in parent actor space.
    /// </summary>
    /// <code>Actor.LocalOrientation *= Quaternion.Euler(0, 10 * Time.DeltaTime, 0)</code>
    API_PROPERTY(Attributes="EditorDisplay(\"Transform\", \"Rotation\"), DefaultValue(typeof(Quaternion), \"0,0,0,1\"), EditorOrder(-20), NoSerialize, CustomEditorAlias(\"FlaxEditor.CustomEditors.Editors.ActorTransformEditor+OrientationEditor\")")
    FORCE_INLINE Quaternion GetLocalOrientation() const
    {
        return _localTransform.Orientation;
    }

    /// <summary>
    /// Sets local rotation of the actor in parent actor space.
    /// </summary>
    /// <param name="value">The value to set.</param>
    API_PROPERTY() void SetLocalOrientation(const Quaternion& value);

    /// <summary>
    /// Gets local scale vector of the actor in parent actor space.
    /// </summary>
    API_PROPERTY(Attributes="EditorDisplay(\"Transform\", \"Scale\"), DefaultValue(typeof(Float3), \"1,1,1\"), Limit(float.MinValue, float.MaxValue, 0.01f), EditorOrder(-10), NoSerialize, CustomEditorAlias(\"FlaxEditor.CustomEditors.Editors.ActorTransformEditor+ScaleEditor\")")
    FORCE_INLINE Float3 GetLocalScale() const
    {
        return _localTransform.Scale;
    }

    /// <summary>
    /// Sets local scale vector of the actor in parent actor space.
    /// </summary>
    /// <param name="value">The value to set.</param>
    API_PROPERTY() void SetLocalScale(const Float3& value);

    /// <summary>
    /// Moves the actor (also can rotate it) in world space.
    /// </summary>
    /// <param name="translation">The translation vector.</param>
    API_FUNCTION() FORCE_INLINE void AddMovement(const Vector3& translation)
    {
        AddMovement(translation, Quaternion::Identity);
    }

    /// <summary>
    /// Moves the actor (also can rotate it) in world space.
    /// </summary>
    /// <param name="translation">The translation vector.</param>
    /// <param name="rotation">The rotation quaternion.</param>
    API_FUNCTION() virtual void AddMovement(const Vector3& translation, const Quaternion& rotation);

    /// <summary>
    /// Gets the matrix that transforms a point from the world space to local space of the actor.
    /// </summary>
    /// <param name="worldToLocal">The world to local matrix.</param>
    API_FUNCTION() void GetWorldToLocalMatrix(API_PARAM(Out) Matrix& worldToLocal) const;

    /// <summary>
    /// Gets the matrix that transforms a point from the local space of the actor to world space.
    /// </summary>
    /// <param name="localToWorld">The world to local matrix.</param>
    API_FUNCTION() FORCE_INLINE void GetLocalToWorldMatrix(API_PARAM(Out) Matrix& localToWorld) const
    {
        _transform.GetWorld(localToWorld);
    }

public:
    /// <summary>
    /// Gets actor bounding sphere that defines 3D space intersecting with the actor (for determination of the visibility for actor).
    /// </summary>
    API_PROPERTY() FORCE_INLINE const BoundingSphere& GetSphere() const
    {
        return _sphere;
    }

    /// <summary>
    /// Gets actor bounding box that defines 3D space intersecting with the actor (for determination of the visibility for actor).
    /// </summary>
    API_PROPERTY() FORCE_INLINE const BoundingBox& GetBox() const
    {
        return _box;
    }

    /// <summary>
    /// Gets actor bounding box of the actor including all child actors (children included in recursive way)
    /// </summary>
    API_PROPERTY() BoundingBox GetBoxWithChildren() const;

#if USE_EDITOR
    /// <summary>
    /// Gets actor bounding box (single actor, no children included) for editor tools.
    /// </summary>
    API_PROPERTY() virtual BoundingBox GetEditorBox() const;

    /// <summary>
    /// Gets actor bounding box of the actor including all child actors for editor tools.
    /// </summary>
    API_PROPERTY() BoundingBox GetEditorBoxChildren() const;
#endif

    /// <summary>
    /// Returns true if actor has loaded content.
    /// </summary>
    API_PROPERTY() virtual bool HasContentLoaded() const;

    /// <summary>
    /// Calls UnregisterObject for all objects in the actor hierarchy.
    /// </summary>
    void UnregisterObjectHierarchy();

    /// <summary>
    /// Calls Initialize for all objects in the actor hierarchy.
    /// </summary>
    void InitializeHierarchy();

public:
    /// <summary>
    /// Draws this actor. Called by Scene Rendering service. This call is more optimized than generic Draw (eg. geometry is rendered during all pass types but other actors are drawn only during GBufferFill pass).
    /// </summary>
    /// <param name="renderContext">The rendering context.</param>
    virtual void Draw(RenderContext& renderContext);

    /// <summary>
    /// Draws this actor. Called by Scene Rendering service. This call is more optimized than generic Draw (eg. geometry is rendered during all pass types but other actors are drawn only during GBufferFill pass).
    /// </summary>
    /// <param name="renderContextBatch">The rendering context batch (eg, main view and shadow projections).</param>
    virtual void Draw(RenderContextBatch& renderContextBatch);

#if USE_EDITOR
    /// <summary>
    /// Draws debug shapes for the actor and all child scripts.
    /// </summary>
    API_FUNCTION() virtual void OnDebugDraw();

    /// <summary>
    /// Draws debug shapes for the selected actor and all child scripts.
    /// </summary>
    API_FUNCTION() virtual void OnDebugDrawSelected();
#endif

public:
    /// <summary>
    /// Changes the script order.
    /// </summary>
    /// <param name="script">The script.</param>
    /// <param name="newIndex">The new index.</param>
    void ChangeScriptOrder(Script* script, int32 newIndex);

    /// <summary>
    /// Gets the script by its identifier.
    /// </summary>
    /// <param name="id">The script identifier.</param>
    /// <returns>The script or null.</returns>
    Script* GetScriptByID(const Guid& id) const;

    /// <summary>
    /// Gets a value indicating whether this actor is a prefab instance root object.
    /// </summary>
    API_PROPERTY() bool IsPrefabRoot() const;

public:
    /// <summary>
    /// Tries to find the actor with the given name in this actor hierarchy (checks this actor and all children hierarchy).
    /// </summary>
    /// <param name="name">The name of the actor.</param>
    /// <returns>Actor instance if found, null otherwise.</returns>
    API_FUNCTION() Actor* FindActor(const StringView& name) const;

    /// <summary>
    /// Tries to find the actor of the given type in this actor hierarchy (checks this actor and all children hierarchy).
    /// </summary>
    /// <param name="type">Type of the actor to search for. Includes any actors derived from the type.</param>
    /// <returns>Actor instance if found, null otherwise.</returns>
    API_FUNCTION() Actor* FindActor(API_PARAM(Attributes="TypeReference(typeof(Actor))") const MClass* type) const;

    /// <summary>
    /// Tries to find the actor of the given type and name in this actor hierarchy (checks this actor and all children hierarchy).
    /// </summary>
    /// <param name="type">Type of the actor to search for. Includes any actors derived from the type.</param>
    /// <param name="name">The name of the actor.</param>
    /// <returns>Actor instance if found, null otherwise.</returns>
    API_FUNCTION() Actor* FindActor(API_PARAM(Attributes="TypeReference(typeof(Actor))") const MClass* type, const StringView& name) const;

    /// <summary>
    /// Tries to find the actor of the given type and tag in this actor hierarchy.
    /// </summary>
    /// <param name="type">Type of the actor to search for. Includes any actors derived from the type.</param>
    /// <param name="tag">The tag of the actor to search for.</param>
    /// <returns>Actor instance if found, null otherwise.</returns>
    API_FUNCTION() Actor* FindActor(API_PARAM(Attributes="TypeReference(typeof(Actor))") const MClass* type, const Tag& tag) const;

    /// <summary>
    /// Tries to find the actor of the given type in this actor hierarchy (checks this actor and all children hierarchy).
    /// </summary>
    /// <returns>Actor instance if found, null otherwise.</returns>
    template<typename T>
    FORCE_INLINE T* FindActor() const
    {
        return (T*)FindActor(T::GetStaticClass());
    }

    /// <summary>
    /// Tries to find the actor of the given type and name in this actor hierarchy (checks this actor and all children hierarchy).
    /// </summary>
    /// <param name="name">The name of the actor.</param>
    /// <returns>Actor instance if found, null otherwise.</returns>
    template<typename T>
    FORCE_INLINE T* FindActor(const StringView& name) const
    {
        return (T*)FindActor(T::GetStaticClass(), name);
    }
    
    /// <summary>
    /// Tries to find the actor of the given type and tag in this actor hierarchy (checks this actor and all children hierarchy).
    /// </summary>
    /// <param name="tag">The tag of the actor to search for.</param>
    /// <returns>Actor instance if found, null otherwise.</returns>
    template<typename T>
    FORCE_INLINE T* FindActor(const Tag& tag) const
    {
        return (T*)FindActor(T::GetStaticClass(), tag);
    }

    /// <summary>
    /// Tries to find the script of the given type in this actor hierarchy (checks this actor and all children hierarchy).
    /// </summary>
    /// <param name="type">Type of the actor to search for. Includes any actors derived from the type.</param>
    /// <returns>Script instance if found, null otherwise.</returns>
    API_FUNCTION() Script* FindScript(API_PARAM(Attributes="TypeReference(typeof(Script))") const MClass* type) const;

    /// <summary>
    /// Tries to find the script of the given type in this actor hierarchy (checks this actor and all children hierarchy).
    /// </summary>
    /// <returns>Script instance if found, null otherwise.</returns>
    template<typename T>
    FORCE_INLINE T* FindScript() const
    {
        return (T*)FindScript(T::GetStaticClass());
    }

    /// <summary>
    /// Try to find actor in hierarchy structure.
    /// </summary>
    /// <param name="a">The actor to find.</param>
    /// <returns>Found actor or null.</returns>
    API_FUNCTION() bool HasActorInHierarchy(Actor* a) const;

    /// <summary>
    /// Try to find actor in child actors structure.
    /// </summary>
    /// <param name="a">The actor to find.</param>
    /// <returns>Found actor or null.</returns>
    API_FUNCTION() bool HasActorInChildren(Actor* a) const;

    /// <summary>
    /// Determines if there is an intersection between the current object and a Ray.
    /// </summary>
    /// <param name="ray">The ray to test.</param>
    /// <param name="distance">When the method completes, contains the distance of the intersection (if any valid).</param>
    /// <param name="normal">When the method completes, contains the intersection surface normal vector (if any valid).</param>
    /// <returns>True whether the two objects intersected, otherwise false.</returns>
    API_FUNCTION() virtual bool IntersectsItself(const Ray& ray, API_PARAM(Out) Real& distance, API_PARAM(Out) Vector3& normal);

    /// <summary>
    /// Determines if there is an intersection between the current object or any it's child and a ray.
    /// </summary>
    /// <param name="ray">The ray to test.</param>
    /// <param name="distance">When the method completes, contains the distance of the intersection (if any valid).</param>
    /// <param name="normal">When the method completes, contains the intersection surface normal vector (if any valid).</param>
    /// <returns>The target hit actor that is the closest to the ray.</returns>
    API_FUNCTION() Actor* Intersects(const Ray& ray, API_PARAM(Out) Real& distance, API_PARAM(Out) Vector3& normal);

    /// <summary>
    /// Rotates actor to orient it towards the specified world position.
    /// </summary>
    /// <param name="worldPos">The world position to orient towards.</param>
    API_FUNCTION() void LookAt(const Vector3& worldPos);

    /// <summary>
    /// Rotates actor to orient it towards the specified world position with upwards direction.
    /// </summary>
    /// <param name="worldPos">The world position to orient towards.</param>
    /// <param name="worldUp">The up direction that Constrains y axis orientation to a plane this vector lies on. This rule might be broken if forward and up direction are nearly parallel.</param>
    API_FUNCTION() void LookAt(const Vector3& worldPos, const Vector3& worldUp);

    /// <summary>
    /// Gets rotation of the actor oriented towards the specified world position.
    /// </summary>
    /// <param name="worldPos">The world position to orient towards.</param>
    API_FUNCTION() Quaternion LookingAt(const Vector3& worldPos) const;

    /// <summary>
    /// Gets rotation of the actor oriented towards the specified world position with upwards direction.
    /// </summary>
    /// <param name="worldPos">The world position to orient towards.</param>
    /// <param name="worldUp">The up direction that Constrains y axis orientation to a plane this vector lies on. This rule might be broken if forward and up direction are nearly parallel.</param>
    API_FUNCTION() Quaternion LookingAt(const Vector3& worldPos, const Vector3& worldUp) const;

public:
    /// <summary>
    /// Execute custom action on actors tree.
    /// Action should returns false to stop calling deeper.
    /// First action argument is current actor object.
    /// </summary>
    /// <param name="action">Actor to call on every actor in the tree. Returns true if keep calling deeper.</param>
    /// <param name="args">Custom arguments for the function</param>
    template<typename... Params>
    void TreeExecute(Function<bool(Actor*, Params ...)>& action, Params ... args)
    {
        if (action(this, args...))
        {
            for (int32 i = 0; i < Children.Count(); i++)
                Children[i]->TreeExecute<Params...>(action, args...);
        }
    }

    /// <summary>
    /// Execute custom action on actor children tree.
    /// Action should returns false to stop calling deeper.
    /// First action argument is current actor object.
    /// </summary>
    /// <param name="action">Actor to call on every actor in the tree. Returns true if keep calling deeper.</param>
    /// <param name="args">Custom arguments for the function</param>
    template<typename... Params>
    void TreeExecuteChildren(Function<bool(Actor*, Params ...)>& action, Params ... args)
    {
        for (int32 i = 0; i < Children.Count(); i++)
            Children[i]->TreeExecute<Params...>(action, args...);
    }

public:
    /// <summary>
    /// Performs actors serialization to the raw bytes.
    /// </summary>
    /// <param name="actors">The actors to serialize.</param>
    /// <param name="output">The output data stream.</param>
    /// <returns>True if fails, otherwise false.</returns>
    static bool ToBytes(const Array<Actor*>& actors, MemoryWriteStream& output);

    /// <summary>
    /// Performs actors serialization to the raw bytes.
    /// </summary>
    /// <param name="actors">The actors to serialize.</param>
    /// <returns>The output data, empty if failed.</returns>
    API_FUNCTION() static Array<byte> ToBytes(const Array<Actor*>& actors);

    /// <summary>
    /// Performs actors deserialization from the raw bytes.
    /// </summary>
    /// <param name="data">The input data.</param>
    /// <param name="output">The output actors.</param>
    /// <param name="modifier">The custom serialization modifier.</param>
    /// <returns>True if fails, otherwise false.</returns>
    static bool FromBytes(const Span<byte>& data, Array<Actor*>& output, ISerializeModifier* modifier);

    /// <summary>
    /// Performs actors deserialization from the raw bytes.
    /// </summary>
    /// <param name="data">The input data.</param>
    /// <returns>The output actors.</returns>
    API_FUNCTION() static Array<Actor*> FromBytes(const Span<byte>& data);

    /// <summary>
    /// Performs actors deserialization from the raw bytes.
    /// </summary>
    /// <param name="data">The input data.</param>
    /// <param name="idsMapping">The serialized objects Ids mapping. Can be used to convert the spawned objects ids and references to them.</param>
    /// <returns>The output actors.</returns>
    API_FUNCTION() static Array<Actor*> FromBytes(const Span<byte>& data, const Dictionary<Guid, Guid, HeapAllocation>& idsMapping);

    /// <summary>
    /// Tries the get serialized objects ids from the raw bytes.
    /// </summary>
    /// <param name="data">The data.</param>
    /// <returns>The output array of serialized object ids.</returns>
    API_FUNCTION() static Array<Guid> TryGetSerializedObjectsIds(const Span<byte>& data);

    /// <summary>
    /// Serializes the actor object to the Json string. Serialized are only this actor properties but no child actors nor scripts. Serializes references to the other objects in a proper way using IDs.
    /// </summary>
    /// <returns>The Json container with serialized actor data.</returns>
    API_FUNCTION() String ToJson();

    /// <summary>
    /// Deserializes the actor object to the Json string. Deserialized are only this actor properties but no child actors nor scripts. 
    /// </summary>
    /// <param name="json">The serialized actor data (state).</param>
    API_FUNCTION() void FromJson(const StringAnsiView& json);

public:
    /// <summary>
    /// Called when actor gets added to game systems. Occurs on BeginPlay event or when actor gets activated in hierarchy. Use this event to register object to other game system (eg. audio).
    /// </summary>
    API_FUNCTION() virtual void OnEnable();

    /// <summary>
    /// Called when actor gets removed from game systems. Occurs on EndPlay event or when actor gets inactivated in hierarchy. Use this event to unregister object from other game system (eg. audio).
    /// </summary>
    API_FUNCTION() virtual void OnDisable();

    /// <summary>
    /// Called when actor parent gets changed.
    /// </summary>
    virtual void OnParentChanged();

    /// <summary>
    /// Called when actor transform gets changed.
    /// </summary>
    virtual void OnTransformChanged();

    /// <summary>
    /// Called when actor active state gets changed.
    /// </summary>
    virtual void OnActiveChanged();

    /// <summary>
    /// Called when actor active in tree state gets changed.
    /// </summary>
    virtual void OnActiveInTreeChanged();

    /// <summary>
    /// Called when order in parent children array gets changed.
    /// </summary>
    virtual void OnOrderInParentChanged();

    /// <summary>
    /// Called when layer gets changed.
    /// </summary>
    virtual void OnLayerChanged()
    {
    }

    /// <summary>
    /// Called when adding object to the game.
    /// </summary>
    API_FUNCTION(Attributes="NoAnimate") virtual void OnBeginPlay()
    {
    }

    /// <summary>
    /// Called when removing object from the game.
    /// </summary>
    API_FUNCTION(Attributes="NoAnimate") virtual void OnEndPlay()
    {
    }

    /// <summary>
    /// Gets the scene rendering object.
    /// </summary>
    /// <returns>The scene rendering interface.</returns>
    SceneRendering* GetSceneRendering() const;

public:
    /// <summary>
    /// Set the physics world the controller is part of.
    /// </summary>
    API_PROPERTY(Attributes="HideInEditor") void SetPhysicsScene(PhysicsScene* scene);

    /// <summary>
    /// Get the physics world the controller is part of.
    /// </summary>
    API_PROPERTY(Attributes="HideInEditor") PhysicsScene* GetPhysicsScene() const;

protected:
    virtual void OnPhysicsSceneChanged(PhysicsScene* previous)
    {
    }

private:
    void SetSceneInHierarchy(Scene* scene);
    void OnEnableInHierarchy();
    void OnDisableInHierarchy();

    // Helper methods used by templates GetChildren/GetScripts to prevent including MClass/Script here
    static bool IsSubClassOf(const Actor* object, const MClass* klass);
    static bool IsSubClassOf(const Script* object, const MClass* klass);

public:
    // [ScriptingObject]
    String ToString() const override;
    void OnDeleteObject() override;

    // [SceneObject]
    const Guid& GetSceneObjectId() const override;
    void SetParent(Actor* value, bool canBreakPrefabLink = true) override;
    int32 GetOrderInParent() const override;
    void SetOrderInParent(int32 index) override;
    void LinkPrefab(const Guid& prefabId, const Guid& prefabObjectId) override;
    void BreakPrefabLink() override;
    void Initialize() override;
    void BeginPlay(SceneBeginData* data) override;
    void EndPlay() override;
    void Serialize(SerializeStream& stream, const void* otherObj) override;
    void Deserialize(DeserializeStream& stream, ISerializeModifier* modifier) override;
};<|MERGE_RESOLUTION|>--- conflicted
+++ resolved
@@ -148,17 +148,15 @@
     API_FUNCTION() void AddTag(const Tag& tag);
 
     /// <summary>
-<<<<<<< HEAD
     /// Adds a tag to the actor and for all underlying child actors.
     /// </summary>
     /// <param name="tag">The tag to add.</param>
     API_FUNCTION() void AddTagRecursive(const Tag& tag);
-=======
+
     /// Removes a tag to the actor
     /// </summary>
     /// <param name="tag">The tag to remove.</param>
     API_FUNCTION() void RemoveTag(const Tag& tag);
->>>>>>> 328bfa83
 
     /// <summary>
     /// Gets the name of the tag.
