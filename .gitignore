--- conflicted
+++ resolved
@@ -66,12 +66,6 @@
 *.vsp
 *.vspx
 
-<<<<<<< HEAD
-# Guidance Automation Toolkit
-*.gpState
-
-=======
->>>>>>> d7bf276d
 # ReSharper is a .NET coding add-in
 _ReSharper*/
 *.[Rr]e[Ss]harper
@@ -86,8 +80,6 @@
 # DotCover is a Code Coverage Tool
 *.dotCover
 
-<<<<<<< HEAD
-=======
 # NCrunch
 _NCrunch_*
 .*crunch*.local.xml
@@ -116,7 +108,6 @@
 *.[Pp]ublish.xml
 *.azurePubxml
 
->>>>>>> d7bf276d
 # Enable "build/" folder in the NuGet Packages folder since
 # NuGet packages use it for MSBuild targets.
 # This line needs to be after the ignore of the build folder
