{
  "Name": "Flax",
  "Version": {
    "Major": 1,
<<<<<<< HEAD
    "Minor": 6,
    "Build": 6340
=======
    "Minor": 5,
    "Build": 6341
>>>>>>> 55971167
  },
  "Company": "Flax",
  "Copyright": "Copyright (c) 2012-2023 Wojciech Figat. All rights reserved.",
  "GameTarget": "FlaxGame",
  "EditorTarget": "FlaxEditor",
  "Configuration": {
    "UseCSharp": true,
    "UseLargeWorlds": false,
    "UseDotNet": true
  }
}<|MERGE_RESOLUTION|>--- conflicted
+++ resolved
@@ -2,13 +2,8 @@
   "Name": "Flax",
   "Version": {
     "Major": 1,
-<<<<<<< HEAD
     "Minor": 6,
-    "Build": 6340
-=======
-    "Minor": 5,
-    "Build": 6341
->>>>>>> 55971167
+    "Build": 6342
   },
   "Company": "Flax",
   "Copyright": "Copyright (c) 2012-2023 Wojciech Figat. All rights reserved.",
